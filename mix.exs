--- conflicted
+++ resolved
@@ -60,17 +60,10 @@
     [
       {:poison, "~> 2.2 or ~> 3.0", optional: true},
       {:jason, "~> 1.0", optional: true},
-<<<<<<< HEAD
-      {:ex_json_schema, "~> 0.6", optional: true},
-      {:plug, "~> 1.4"},
-      {:ex_doc, "~> 0.18", only: :dev, runtime: false},
-      {:dialyxir, "~> 0.5", only: :dev, runtime: false}
-=======
       {:ex_json_schema, "~> 0.7.1", optional: true},
       {:plug, "~> 1.11"},
       {:ex_doc, "~> 0.23.0", only: :dev, runtime: false},
-      {:dialyxir, "~> 1.0.0", only: :dev, runtime: false},
->>>>>>> a36b35a8
+      {:dialyxir, "~> 1.0.0", only: :dev, runtime: false}
     ]
   end
 
