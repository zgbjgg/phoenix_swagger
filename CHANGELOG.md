# 0.8.1

  * fix for crash on non-GET requests
  * Validate number type in query parameter
<<<<<<< HEAD
  * Adds `id` and `type` properties to the `included`-items schema
=======
  * Add `Schema.nullable` function to set the `x-nullable` property
  * Add `nullable:` option to `JsonSchema.relationship` function
  * Handle `x-nullable` schemas in `SchemaTest`
>>>>>>> de364244

# 0.8.0

  * Passing module names and output path as mix task parameters is no longer supported.
  * Inferring default module names from mix project is no longer supported.
  * Swagger file outputs, router module and optional endpoint module must now be specified in application config:

  ```elixir
  config :my_app, :phoenix_swagger,
    swagger_files: %{
      "priv/static/swagger.json" => [router: MyAppWeb.Router, endpoint: MyAppWeb.Endpoint],
      # additional swagger files here
    }
  ```
  * `phoenix_swagger` can now be run as a mix compiler task, ensuring that the generated swagger is kept in sync with code, and enabling live reloading.

  ```elixir
  compilers: [:phoenix, :gettext, :phoenix_swagger] ++ Mix.compilers
  ```

  * The HTTP verb and path can now be inferred from the phoenix router:

  ```elixir
  swagger_path :show do
    get "/api/users/{id}
    description "Gets a user by ID"
    response 200, "OK", Schema.ref(User)
  end
  ```
  Can now be written without the `get`:
  ```elixir
  swagger_path :show do
    description "Gets a user by ID"
    response 200, "OK", Schema.ref(User)
  end
  ```
  Note that if your controller contains a `delete/2` function (such as when using the `resources` convention), then calling `delete/2` from `PhoenixSwagger.Path` will now cause a compilation error. To avoid this problem, include the full module (shown below), or simply remove the line and allow the verb and path to be inferred from the route:
  ```elixir
  swagger_path(:delete) do
    PhoenixSwagger.Path.delete "/api/users/{id}"
    summary "Delete User"
  end
  ```

# 0.7.1

  * Use the :load_from_system_env Endpoint config flag to detect dynamic host and port configuration

# 0.7.0

  * Minor fix that supports the Phoenix 1.3 namespacing, where it is {Project}Web instead of {Project}.Web.
  * Add support for has_many relationships for JSON-API resource schemas
  * Upgrade to swagger-ui 3.1.7
  * Tests for nested and non-nested required parameters for `PhoenixSwagger.Plug.Validate`.
  *  Decode parameter names using `Plug.Conn.Query.decode` and walk `conn.params` to find the nested param as `conn.params` is already nested while `parameter["name"]` is not when received by `PhoenixSwagger.Plug.Validate.validate_query_params/2`.

# 0.6.4

  * Adds support to enable security by endpoint
  * `PhoenixSwagger.Plug.Validate` sets response content type on error to `application/json`
  * `PhoenixSwagger.Plug.Validate` accepts `:validation_failed_status` option, defaults to 400
  * Example application includes usage of validator

# 0.6.3

  * Adds support for custom Endpoint module names by passing `--endpoint`
  * Added patch request support

# 0.6.2

  * fix path assignation of a swagger specification file in UI plug
  * add `disable_validator` option to disable/enable validation of a
swagger schema.

# 0.6.1

  * Provide default host and port when generating swagger host config
  * Suppress host config when dynamic hostname or port are used

# 0.6.0

  * Use phoenix 1.3 conventions for mix tasks and module names
  * Add `PhoenixSwagger.SchemaTest` module for response validation
  * Swagger UI plug redirects / to /index.html automatically avoiding errors when fetching assets.
  * Swagger UI configured to list all operations by default

# 0.5.1

  * Allow property schemas to be declared inline using `Schema.new` macro
  * Allow schemas to include an example
  * Add support for `discriminator` in polymorphic schemas
  * Do not set a host if a url has not been provided
  * Ability to validate boolean values

# 0.5.0

  * Include swagger-ui plug `PhoenixSwagger.Plug.SwaggerUI`
  * Allow for a list of types on `PhoenixSwagger.Schema.type`
  * Fix not running all doctests
  * Fix `ArgumentError` in `Phoenix.Swagger.Generate` when routing to plug with keyword opts [#58](https://github.com/xerions/phoenix_swagger/issues/58)

# 0.4.2

  * Fix FunctionClauseError in `response` when no `produces` mime type defined on an operation.

# 0.4.1

  * Fix compilation errors when using `PhoenixSwagger.JsonApi` macros

# 0.4.0

  * Add `PhoenixSwagger.Schema` module that provides a structure which represents
swagger schema.
  * Add `swagger_schema` macro to build a swagger schema.
  * New JSON-API helpers.
  * Provide documentation with ex_doc.
  * And other changes from @everydayhero fork.<|MERGE_RESOLUTION|>--- conflicted
+++ resolved
@@ -2,13 +2,10 @@
 
   * fix for crash on non-GET requests
   * Validate number type in query parameter
-<<<<<<< HEAD
   * Adds `id` and `type` properties to the `included`-items schema
-=======
   * Add `Schema.nullable` function to set the `x-nullable` property
   * Add `nullable:` option to `JsonSchema.relationship` function
   * Handle `x-nullable` schemas in `SchemaTest`
->>>>>>> de364244
 
 # 0.8.0
 
